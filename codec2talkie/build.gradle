--- conflicted
+++ resolved
@@ -13,13 +13,9 @@
     defaultConfig {
         applicationId "com.radio.codec2talkie"
         minSdkVersion 23
-<<<<<<< HEAD
         targetSdkVersion 33
-=======
-        targetSdkVersion 31
->>>>>>> 43c6241e
-        versionCode 180
-        versionName "1.80"
+        versionCode 181
+        versionName "1.81"
 
         testInstrumentationRunner "androidx.test.runner.AndroidJUnitRunner"
     }
